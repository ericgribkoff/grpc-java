--- conflicted
+++ resolved
@@ -62,10 +62,6 @@
 /**
  * Tests for {@link MessageDeframer}.
  */
-<<<<<<< HEAD
-//@RunWith(JUnit4.class)
-=======
->>>>>>> 37a90535
 @RunWith(Parameterized.class)
 public class MessageDeframerTest {
   @Rule public final ExpectedException thrown = ExpectedException.none();
@@ -96,37 +92,18 @@
   @Before
   public void setUp() {
     if (useGzipInflatingBuffer) {
-<<<<<<< HEAD
-      deframer.setGZipInflater(new GzipInflatingBuffer() {
-=======
       deframer.setFullStreamDecompressor(new GzipInflatingBuffer() {
->>>>>>> 37a90535
         @Override
         public void addGzippedBytes(ReadableBuffer buffer) {
           try {
             ByteArrayOutputStream gzippedOutputStream = new ByteArrayOutputStream();
             OutputStream gzipCompressingStream = new GZIPOutputStream(
                 gzippedOutputStream);
-<<<<<<< HEAD
-            int n;
-            while ((n = buffer.readableBytes()) > 0) {
-              byte[] tmpBuf = new byte[n];
-              buffer.readBytes(tmpBuf, 0, n);
-              gzipCompressingStream.write(tmpBuf, 0, n);
-            }
-            gzipCompressingStream.close();
-            byte[] gZipCompressedBytes = gzippedOutputStream.toByteArray();
-            System.out.println("gZipCompressedBytes: " + gZipCompressedBytes.length);
-            super.addGzippedBytes(ReadableBuffers.wrap(gZipCompressedBytes));
-          } catch (IOException e) {
-            System.out.println("TODO");
-=======
             buffer.readBytes(gzipCompressingStream, buffer.readableBytes());
             gzipCompressingStream.close();
             super.addGzippedBytes(ReadableBuffers.wrap(gzippedOutputStream.toByteArray()));
           } catch (IOException e) {
             throw new RuntimeException(e);
->>>>>>> 37a90535
           }
         }
       });
