/*
 * Copyright 2014, gRPC Authors All rights reserved.
 *
 * Licensed under the Apache License, Version 2.0 (the "License");
 * you may not use this file except in compliance with the License.
 * You may obtain a copy of the License at
 *
 *     http://www.apache.org/licenses/LICENSE-2.0
 *
 * Unless required by applicable law or agreed to in writing, software
 * distributed under the License is distributed on an "AS IS" BASIS,
 * WITHOUT WARRANTIES OR CONDITIONS OF ANY KIND, either express or implied.
 * See the License for the specific language governing permissions and
 * limitations under the License.
 */

package io.grpc.internal;

import static io.grpc.internal.GrpcUtil.CONTENT_ENCODING_KEY;
import static io.grpc.internal.GrpcUtil.MESSAGE_ENCODING_KEY;

import com.google.common.annotations.VisibleForTesting;
import com.google.common.base.Preconditions;
import io.grpc.Codec;
import io.grpc.Compressor;
import io.grpc.Decompressor;
import io.grpc.DecompressorRegistry;
import io.grpc.Metadata;
import io.grpc.Status;
import java.io.InputStream;
import java.util.logging.Level;
import java.util.logging.Logger;
import javax.annotation.Nullable;

/**
 * The abstract base class for {@link ClientStream} implementations. Extending classes only need to
 * implement {@link #transportState()} and {@link #abstractClientStreamSink()}. Must only be called
 * from the sending application thread.
 */
public abstract class AbstractClientStream extends AbstractStream
    implements ClientStream, MessageFramer.Sink {

  private static final Logger log = Logger.getLogger(AbstractClientStream.class.getName());

  /**
   * A sink for outbound operations, separated from the stream simply to avoid name
   * collisions/confusion. Only called from application thread.
   */
  protected interface Sink {
    /** 
     * Sends the request headers to the remote end point.
     *
     * @param metadata the metadata to be sent
     * @param payload the payload needs to be sent in the headers if not null. Should only be used
     *     when sending an unary GET request
     */
    void writeHeaders(Metadata metadata, @Nullable byte[] payload);

    /**
     * Sends an outbound frame to the remote end point.
     *
     * @param frame a buffer containing the chunk of data to be sent, or {@code null} if {@code
     *     endOfStream} with no data to send
     * @param endOfStream {@code true} if this is the last frame; {@code flush} is guaranteed to be
     *     {@code true} if this is {@code true}
     * @param flush {@code true} if more data may not be arriving soon
     */
    void writeFrame(@Nullable WritableBuffer frame, boolean endOfStream, boolean flush);

    /**
     * Requests up to the given number of messages from the call to be delivered to the client. This
     * should end up triggering {@link TransportState#requestMessagesFromDeframer(int)} on the
     * transport thread.
     */
    void request(int numMessages);

    /**
     * Tears down the stream, typically in the event of a timeout. This method may be called
     * multiple times and from any thread.
     *
     * <p>This is a clone of {@link ClientStream#cancel(Status)};
     * {@link AbstractClientStream#cancel} delegates to this method.
     */
    void cancel(Status status);
  }

  private final Framer framer;
  private boolean useGet;
  private Metadata headers;
  private boolean outboundClosed;
  /**
   * Whether cancel() has been called. This is not strictly necessary, but removes the delay between
   * cancel() being called and isReady() beginning to return false, since cancel is commonly
   * processed asynchronously.
   */
  private volatile boolean cancelled;

  protected AbstractClientStream(WritableBufferAllocator bufferAllocator,
      StatsTraceContext statsTraceCtx, Metadata headers, boolean useGet) {
    Preconditions.checkNotNull(headers, "headers");
    this.useGet = useGet;
    if (!useGet) {
      framer = new MessageFramer(this, bufferAllocator, statsTraceCtx);
      this.headers = headers;
    } else {
      framer = new GetFramer(headers, statsTraceCtx);
    }
  }

  @Override
  public void setMaxOutboundMessageSize(int maxSize) {
    framer.setMaxOutboundMessageSize(maxSize);
  }

  @Override
  public void setMaxInboundMessageSize(int maxSize) {
    transportState().setMaxInboundMessageSize(maxSize);
  }

  @Override
  public final void setDecompressorRegistry(DecompressorRegistry decompressorRegistry) {
    transportState().setDecompressorRegistry(decompressorRegistry);
  }

  /** {@inheritDoc} */
  @Override
  protected abstract TransportState transportState();

  @Override
  public final void start(ClientStreamListener listener) {
    transportState().setListener(listener);
    if (!useGet) {
      abstractClientStreamSink().writeHeaders(headers, null);
      headers = null;
    }
  }

  /**
   * Sink for transport to be called to perform outbound operations. Each stream must have its own
   * unique sink.
   */
  protected abstract Sink abstractClientStreamSink();

  @Override
  protected final Framer framer() {
    return framer;
  }

  @Override
  public final void request(int numMessages) {
    abstractClientStreamSink().request(numMessages);
  }

  @Override
  public final void deliverFrame(WritableBuffer frame, boolean endOfStream, boolean flush) {
    Preconditions.checkArgument(frame != null || endOfStream, "null frame before EOS");
    abstractClientStreamSink().writeFrame(frame, endOfStream, flush);
  }

  @Override
  public final void halfClose() {
    if (!outboundClosed) {
      outboundClosed = true;
      endOfMessages();
    }
  }

  @Override
  public final void cancel(Status reason) {
    Preconditions.checkArgument(!reason.isOk(), "Should not cancel with OK status");
    cancelled = true;
    abstractClientStreamSink().cancel(reason);
  }

  @Override
  public final boolean isReady() {
    return super.isReady() && !cancelled;
  }

  /** This should only called from the transport thread. */
  protected abstract static class TransportState extends AbstractStream.TransportState {
    /** Whether listener.closed() has been called. */
    private final StatsTraceContext statsTraceCtx;
    private boolean listenerClosed;
    private ClientStreamListener listener;
    private DecompressorRegistry decompressorRegistry = DecompressorRegistry.getDefaultInstance();

    private boolean deframerClosed = false;
    private Runnable deframerClosedTask;

    private Decompressor streamDecompressor;

    /**
     * Whether the stream is closed from the transport's perspective. This can differ from {@link
     * #listenerClosed} because there may still be messages buffered to deliver to the application.
     */
    private boolean statusReported;

    protected TransportState(int maxMessageSize, StatsTraceContext statsTraceCtx) {
      super(maxMessageSize, statsTraceCtx);
      this.statsTraceCtx = Preconditions.checkNotNull(statsTraceCtx, "statsTraceCtx");
    }

    private void setDecompressorRegistry(DecompressorRegistry decompressorRegistry) {
      Preconditions.checkState(this.listener == null, "Already called start");
      this.decompressorRegistry =
          Preconditions.checkNotNull(decompressorRegistry, "decompressorRegistry");
    }

    @VisibleForTesting
    public final void setListener(ClientStreamListener listener) {
      Preconditions.checkState(this.listener == null, "Already called setListener");
      this.listener = Preconditions.checkNotNull(listener, "listener");
    }

    @Override
    public void deframerClosed(boolean hasPartialMessageIgnored) {
      deframerClosed = true;
      if (deframerClosedTask != null) {
        deframerClosedTask.run();
        deframerClosedTask = null;
      }
    }

    @Override
    protected final ClientStreamListener listener() {
      return listener;
    }

    /**
     * Called by transport implementations when they receive headers.
     *
     * @param headers the parsed headers
     */
    protected void inboundHeadersReceived(Metadata headers) {
      Preconditions.checkState(!statusReported, "Received headers on closed stream");
      statsTraceCtx.clientInboundHeaders();

<<<<<<< HEAD
      Decompressor decompressor = Codec.Identity.NONE;
      String streamEncoding = headers.get(CONTENT_ENCODING_KEY);
      boolean checkPerMessageEncoding = true;
      if (streamEncoding != null && !streamEncoding.equals("identity")) {
        checkPerMessageEncoding = false;
        // Ignore per-message encoding if this is set
        // TODO What if it's identity?
        decompressor = decompressorRegistry.lookupDecompressor(streamEncoding);
        if (decompressor == null) {
          deframeFailed(Status.INTERNAL.withDescription(
              String.format("Can't find decompressor for %s", streamEncoding))
              .asRuntimeException());
=======
      String streamEncoding = headers.get(CONTENT_ENCODING_KEY);
      if (streamEncoding != null && !streamEncoding.equalsIgnoreCase("identity")) {
        // TODO(ericgribkoff) don't hard code allowed content-encoding values
        if (!streamEncoding.equalsIgnoreCase("gzip")) {
          deframeFailed(
              Status.INTERNAL
                  .withDescription(
                      String.format("Can't find full stream decompressor for %s", streamEncoding))
                  .asRuntimeException());
>>>>>>> 37a90535
          return;
        } else {
          setFullStreamDecompressor(new GzipInflatingBuffer());
        }
<<<<<<< HEAD
        if (decompressor != Codec.Identity.NONE) {
          streamDecompressor = decompressor;
          System.out.println("Turning on full-stream decompression: " + decompressor);
          enableFullStreamDecompression();
        } else {
          checkPerMessageEncoding = true;
        }
      }
      if (checkPerMessageEncoding) {
=======
      } else {
        // Only obey per-message compression if content-encoding is missing or identity.
        Decompressor decompressor = Codec.Identity.NONE;
>>>>>>> 37a90535
        String encoding = headers.get(MESSAGE_ENCODING_KEY);
        if (encoding != null) {
          decompressor = decompressorRegistry.lookupDecompressor(encoding);
          if (decompressor == null) {
            deframeFailed(Status.INTERNAL.withDescription(
                String.format("Can't find decompressor for %s", encoding)).asRuntimeException());
            return;
          }
        }
        setDecompressor(decompressor);
      }

      listener().headersRead(headers);
    }

    //private ReadableBuffer hackyBufferMemory;
    //private GzipStreamDeframer gzipStreamDeframer;

    /**
     * Processes the contents of a received data frame from the server.
     *
     * @param frame the received data frame. Its ownership is transferred to this method.
     */
    protected void inboundDataReceived(ReadableBuffer frame) {
      Preconditions.checkNotNull(frame, "frame");
      boolean needToCloseFrame = true;
      try {
        if (statusReported) {
          log.log(Level.INFO, "Received data on closed stream");
          return;
        }

        //        System.out.println("streamDecompressor: " + streamDecompressor);
        //        if (streamDecompressor != null) {
        //          if (gzipStreamDeframer == null) {
        //            gzipStreamDeframer = new GzipStreamDeframer(deframer, streamDecompressor);
        //          }
        //          needToCloseFrame = false;
        //          gzipStreamDeframer.deframe(frame);
        ////          System.out.println("frame.readableBytes() = " + frame.readableBytes());
        ////          if (hackyBufferMemory == null) {
        ////            System.out.println("Saving frame");
        ////            needToCloseFrame = false;
        ////
        ////            // This = needed streaming Gzip decoder
        ////            hackyBufferMemory = frame;
        ////          } else {
        ////            try {
        ////              InputStream concat = new SequenceInputStream(
        ////                      ReadableBuffers.openStream(hackyBufferMemory, true),
        ////                      ReadableBuffers.openStream(frame, true));
        ////              InputStream unlimitedStream = streamDecompressor.decompress(concat);
        ////              deframe(ReadableBuffers.wrap(ByteStreams.toByteArray(unlimitedStream)));
        ////              needToCloseFrame = false;
        ////            } catch (IOException e) {
        ////              // TODO handle this
        ////              System.out.println("Failed to decompress inbound data");
        ////              e.printStackTrace(System.out);
        ////            }
        ////          }
        //        } else {
        needToCloseFrame = false;
        deframe(frame);
        //        }
      } finally {
        if (needToCloseFrame) {
          frame.close();
        }
      }
    }

    /**
     * Processes the trailers and status from the server.
     *
     * @param trailers the received trailers
     * @param status the status extracted from the trailers
     */
    protected void inboundTrailersReceived(Metadata trailers, Status status) {
      Preconditions.checkNotNull(status, "status");
      Preconditions.checkNotNull(trailers, "trailers");
      if (statusReported) {
        log.log(Level.INFO, "Received trailers on closed stream:\n {1}\n {2}",
            new Object[]{status, trailers});
        return;
      }
      transportReportStatus(status, false, trailers);
    }

    /**
     * Report stream closure with status to the application layer if not already reported. This
     * method must be called from the transport thread.
     *
     * @param status the new status to set
     * @param stopDelivery if {@code true}, interrupts any further delivery of inbound messages that
     *        may already be queued up in the deframer. If {@code false}, the listener will be
     *        notified immediately after all currently completed messages in the deframer have been
     *        delivered to the application.
     * @param trailers new instance of {@code Trailers}, either empty or those returned by the
     *        server
     */
    public final void transportReportStatus(final Status status, boolean stopDelivery,
        final Metadata trailers) {
      Preconditions.checkNotNull(status, "status");
      Preconditions.checkNotNull(trailers, "trailers");
      // If stopDelivery, we continue in case previous invocation is waiting for stall
      if (statusReported && !stopDelivery) {
        return;
      }
      statusReported = true;
      onStreamDeallocated();

      if (deframerClosed) {
        deframerClosedTask = null;
        closeListener(status, trailers);
      } else {
        deframerClosedTask =
            new Runnable() {
              @Override
              public void run() {
                closeListener(status, trailers);
              }
            };
        closeDeframer(stopDelivery);
      }
    }

    /**
     * Closes the listener if not previously closed.
     *
     * @throws IllegalStateException if the call has not yet been started.
     */
    private void closeListener(Status status, Metadata trailers) {
      if (!listenerClosed) {
        listenerClosed = true;
        statsTraceCtx.streamClosed(status);
        listener().closed(status, trailers);
      }
    }
  }

  private class GetFramer implements Framer {
    private Metadata headers;
    private boolean closed;
    private final StatsTraceContext statsTraceCtx;
    private byte[] payload;

    public GetFramer(Metadata headers, StatsTraceContext statsTraceCtx) {
      this.headers = Preconditions.checkNotNull(headers, "headers");
      this.statsTraceCtx = Preconditions.checkNotNull(statsTraceCtx, "statsTraceCtx");
    }

    @Override
    public void writePayload(InputStream message) {
      Preconditions.checkState(payload == null, "writePayload should not be called multiple times");
      try {
        payload = IoUtils.toByteArray(message);
      } catch (java.io.IOException ex) {
        throw new RuntimeException(ex);
      }
      statsTraceCtx.outboundMessage();
      statsTraceCtx.outboundUncompressedSize(payload.length);
      // NB(zhangkun83): this is not accurate, because the underlying transport will probably encode
      // it using e.g., base64.  However, we are not supposed to know such detail here.
      //
      // We don't want to move this line to where the encoding happens either, because we'd better
      // contain the message stats reporting in Framer as suggested in StatsTraceContext.
      // Scattering the reporting sites increases the risk of mis-counting or double-counting.
      //
      // Because the payload is usually very small, people shouldn't care about the size difference
      // caused by encoding.
      statsTraceCtx.outboundWireSize(payload.length);
    }

    @Override
    public void flush() {}

    @Override
    public boolean isClosed() {
      return closed;
    }

    /** Closes, with flush. */
    @Override
    public void close() {
      closed = true;
      Preconditions.checkState(payload != null,
          "Lack of request message. GET request is only supported for unary requests");
      abstractClientStreamSink().writeHeaders(headers, payload);
      payload = null;
      headers = null;
    }

    /** Closes, without flush. */
    @Override
    public void dispose() {
      closed = true;
      payload = null;
      headers = null;
    }

    // Compression is not supported for GET encoding.
    @Override
    public Framer setMessageCompression(boolean enable) {
      return this;
    }

    @Override
    public Framer setCompressor(Compressor compressor) {
      return this;
    }

    // TODO(zsurocking): support this
    @Override
    public void setMaxOutboundMessageSize(int maxSize) {}
  }
}<|MERGE_RESOLUTION|>--- conflicted
+++ resolved
@@ -188,8 +188,6 @@
     private boolean deframerClosed = false;
     private Runnable deframerClosedTask;
 
-    private Decompressor streamDecompressor;
-
     /**
      * Whether the stream is closed from the transport's perspective. This can differ from {@link
      * #listenerClosed} because there may still be messages buffered to deliver to the application.
@@ -236,20 +234,6 @@
       Preconditions.checkState(!statusReported, "Received headers on closed stream");
       statsTraceCtx.clientInboundHeaders();
 
-<<<<<<< HEAD
-      Decompressor decompressor = Codec.Identity.NONE;
-      String streamEncoding = headers.get(CONTENT_ENCODING_KEY);
-      boolean checkPerMessageEncoding = true;
-      if (streamEncoding != null && !streamEncoding.equals("identity")) {
-        checkPerMessageEncoding = false;
-        // Ignore per-message encoding if this is set
-        // TODO What if it's identity?
-        decompressor = decompressorRegistry.lookupDecompressor(streamEncoding);
-        if (decompressor == null) {
-          deframeFailed(Status.INTERNAL.withDescription(
-              String.format("Can't find decompressor for %s", streamEncoding))
-              .asRuntimeException());
-=======
       String streamEncoding = headers.get(CONTENT_ENCODING_KEY);
       if (streamEncoding != null && !streamEncoding.equalsIgnoreCase("identity")) {
         // TODO(ericgribkoff) don't hard code allowed content-encoding values
@@ -259,26 +243,13 @@
                   .withDescription(
                       String.format("Can't find full stream decompressor for %s", streamEncoding))
                   .asRuntimeException());
->>>>>>> 37a90535
           return;
         } else {
           setFullStreamDecompressor(new GzipInflatingBuffer());
         }
-<<<<<<< HEAD
-        if (decompressor != Codec.Identity.NONE) {
-          streamDecompressor = decompressor;
-          System.out.println("Turning on full-stream decompression: " + decompressor);
-          enableFullStreamDecompression();
-        } else {
-          checkPerMessageEncoding = true;
-        }
-      }
-      if (checkPerMessageEncoding) {
-=======
       } else {
         // Only obey per-message compression if content-encoding is missing or identity.
         Decompressor decompressor = Codec.Identity.NONE;
->>>>>>> 37a90535
         String encoding = headers.get(MESSAGE_ENCODING_KEY);
         if (encoding != null) {
           decompressor = decompressorRegistry.lookupDecompressor(encoding);
@@ -294,9 +265,6 @@
       listener().headersRead(headers);
     }
 
-    //private ReadableBuffer hackyBufferMemory;
-    //private GzipStreamDeframer gzipStreamDeframer;
-
     /**
      * Processes the contents of a received data frame from the server.
      *
@@ -311,38 +279,8 @@
           return;
         }
 
-        //        System.out.println("streamDecompressor: " + streamDecompressor);
-        //        if (streamDecompressor != null) {
-        //          if (gzipStreamDeframer == null) {
-        //            gzipStreamDeframer = new GzipStreamDeframer(deframer, streamDecompressor);
-        //          }
-        //          needToCloseFrame = false;
-        //          gzipStreamDeframer.deframe(frame);
-        ////          System.out.println("frame.readableBytes() = " + frame.readableBytes());
-        ////          if (hackyBufferMemory == null) {
-        ////            System.out.println("Saving frame");
-        ////            needToCloseFrame = false;
-        ////
-        ////            // This = needed streaming Gzip decoder
-        ////            hackyBufferMemory = frame;
-        ////          } else {
-        ////            try {
-        ////              InputStream concat = new SequenceInputStream(
-        ////                      ReadableBuffers.openStream(hackyBufferMemory, true),
-        ////                      ReadableBuffers.openStream(frame, true));
-        ////              InputStream unlimitedStream = streamDecompressor.decompress(concat);
-        ////              deframe(ReadableBuffers.wrap(ByteStreams.toByteArray(unlimitedStream)));
-        ////              needToCloseFrame = false;
-        ////            } catch (IOException e) {
-        ////              // TODO handle this
-        ////              System.out.println("Failed to decompress inbound data");
-        ////              e.printStackTrace(System.out);
-        ////            }
-        ////          }
-        //        } else {
         needToCloseFrame = false;
         deframe(frame);
-        //        }
       } finally {
         if (needToCloseFrame) {
           frame.close();
