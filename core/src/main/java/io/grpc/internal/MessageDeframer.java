--- conflicted
+++ resolved
@@ -91,7 +91,7 @@
   private Decompressor decompressor;
   private GzipInflatingBuffer fullStreamDecompressor;
   private State state = State.HEADER;
-  private int requiredLength = HEADER_LENGTH; // TODO - Does int capture max size?
+  private int requiredLength = HEADER_LENGTH;
   private boolean compressedFlag;
   private CompositeReadableBuffer nextFrame;
   private CompositeReadableBuffer unprocessed = new CompositeReadableBuffer();
@@ -119,17 +119,7 @@
     this.debugString = debugString;
   }
 
-<<<<<<< HEAD
-  private GzipInflatingBuffer gzipInflater;
-
-  public void setGZipInflater(GzipInflatingBuffer gzipInflater) {
-    this.gzipInflater = gzipInflater;
-  }
-
-  public void setListener(Listener listener) {
-=======
   void setListener(Listener listener) {
->>>>>>> 37a90535
     this.listener = listener;
   }
 
@@ -172,13 +162,8 @@
     boolean needToCloseData = true;
     try {
       if (!isClosedOrScheduledToClose()) {
-<<<<<<< HEAD
-        if (gzipInflater != null) {
-          gzipInflater.addGzippedBytes(data);
-=======
         if (fullStreamDecompressor != null) {
           fullStreamDecompressor.addGzippedBytes(data);
->>>>>>> 37a90535
         } else {
           unprocessed.addBuffer(data);
         }
@@ -195,17 +180,9 @@
 
   @Override
   public void closeWhenComplete() {
-<<<<<<< HEAD
-    // TODO unprocessed == null doesn't make the most sense to check with stream compression
-    if (unprocessed == null) {
-      return;
-    }
-    if (isStalled()) {
-=======
     if (isClosed()) {
       return;
     } else if (isStalled()) {
->>>>>>> 37a90535
       close();
     } else {
       closeWhenComplete = true;
@@ -227,13 +204,7 @@
     if (isClosed()) {
       return;
     }
-    boolean hasPartialMessage;
-    if (gzipInflater != null) {
-      hasPartialMessage =
-          (nextFrame != null && nextFrame.readableBytes() > 0) || gzipInflater.hasPartialData();
-    } else {
-      hasPartialMessage = nextFrame != null && nextFrame.readableBytes() > 0;
-    }
+    boolean hasPartialMessage = nextFrame != null && nextFrame.readableBytes() > 0;
     try {
       if (fullStreamDecompressor != null) {
         fullStreamDecompressor.close();
@@ -265,13 +236,8 @@
   }
 
   private boolean isStalled() {
-<<<<<<< HEAD
-    if (gzipInflater != null) {
-      return gzipInflater.isStalled();
-=======
     if (fullStreamDecompressor != null) {
       return fullStreamDecompressor.isStalled();
->>>>>>> 37a90535
     } else {
       return unprocessed.readableBytes() == 0;
     }
@@ -336,7 +302,6 @@
   private boolean readRequiredBytes() {
     int totalBytesRead = 0;
     try {
-      // TODO nextFrame essentially "moves" into GzipInflatingBuffer for a compressed stream
       if (nextFrame == null) {
         nextFrame = new CompositeReadableBuffer();
       }
@@ -344,26 +309,6 @@
       // Read until the buffer contains all the required bytes.
       int missingBytes;
       while ((missingBytes = requiredLength - nextFrame.readableBytes()) > 0) {
-<<<<<<< HEAD
-        if (gzipInflater != null) {
-          try {
-            int bytesRead = gzipInflater.inflateBytes(missingBytes, nextFrame);
-            System.out.println("DEFRAMER: bytesRead = " + bytesRead);
-            totalBytesRead += bytesRead;
-            if (missingBytes == requiredLength - nextFrame.readableBytes()) {
-              // No additional bytes were inflated
-              return false;
-            }
-          } catch (IOException e) {
-            // TODO handle properly (just re-throw?)
-            System.out.println("Gzip exception");
-            e.printStackTrace(System.out);
-            throw new RuntimeException(e);
-          } catch (DataFormatException e) {
-            // TODO handle properly (just re-throw?)
-            System.out.println("Data format exception");
-            e.printStackTrace(System.out);
-=======
         if (fullStreamDecompressor != null) {
           try {
             totalBytesRead += fullStreamDecompressor.inflateBytes(missingBytes, nextFrame);
@@ -374,7 +319,6 @@
           } catch (IOException e) {
             throw new RuntimeException(e);
           } catch (DataFormatException e) {
->>>>>>> 37a90535
             throw new RuntimeException(e);
           }
         } else {
@@ -387,7 +331,6 @@
           nextFrame.addBuffer(unprocessed.readBytes(toRead));
         }
       }
-      System.out.println("readRequiredBytes complete! (" + requiredLength + " total needed)");
       return true;
     } finally {
       if (totalBytesRead > 0) {
